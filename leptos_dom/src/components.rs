--- conflicted
+++ resolved
@@ -42,20 +42,6 @@
   disposer: Option<ScopeDisposer>,
 }
 
-<<<<<<< HEAD
-=======
-impl Drop for ComponentRepr {
-  fn drop(&mut self) {
-    // TODO: all ComponentReprs are immediately dropped,
-    // which means their scopes are immediately disposed,
-    // which means components have no reactivity
-    if let Some(disposer) = self.disposer.take() {
-      //disposer.dispose();
-    }
-  }
-}
-
->>>>>>> 13f80061
 #[cfg(all(target_arch = "wasm32", feature = "web"))]
 impl Mountable for ComponentRepr {
   fn get_mountable_node(&self) -> web_sys::Node {
