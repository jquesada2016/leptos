--- conflicted
+++ resolved
@@ -1,14 +1,6 @@
-<<<<<<< HEAD
+use crate::{html::ElementDescriptor, HtmlElement};
+use leptos_reactive::{create_effect, create_rw_signal, signal_prelude::*, RwSignal, Scope};
 use std::cell::Cell;
-
-use leptos_reactive::{
-  create_effect, create_rw_signal, signal_prelude::*, RwSignal, Scope,
-};
-=======
-use crate::{html::ElementDescriptor, HtmlElement};
-use leptos_reactive::{create_effect, create_rw_signal, RwSignal, Scope};
-use std::cell::Cell;
->>>>>>> 91f6d9a4
 
 /// Contains a shared reference to a DOM node created while using the `view`
 /// macro to create your UI.
