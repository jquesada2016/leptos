use crate::{is_component_node, Mode};
use proc_macro2::{Ident, Span, TokenStream, TokenTree};
use quote::{format_ident, quote, quote_spanned};
use syn::{spanned::Spanned, Expr, ExprLit, ExprPath, Lit};
use syn_rsx::{Node, NodeAttribute, NodeElement, NodeName};

#[derive(Clone, Copy)]
enum TagType {
    Unknown,
    Html,
    Svg,
    Math,
}

const TYPED_EVENTS: [&str; 126] = [
    "afterprint",
    "beforeprint",
    "beforeunload",
    "gamepadconnected",
    "gamepaddisconnected",
    "hashchange",
    "languagechange",
    "message",
    "messageerror",
    "offline",
    "online",
    "pagehide",
    "pageshow",
    "popstate",
    "rejectionhandled",
    "storage",
    "unhandledrejection",
    "unload",
    "abort",
    "animationcancel",
    "animationend",
    "animationiteration",
    "animationstart",
    "auxclick",
    "beforeinput",
    "blur",
    "canplay",
    "canplaythrough",
    "change",
    "click",
    "close",
    "compositionend",
    "compositionstart",
    "compositionupdate",
    "contextmenu",
    "cuechange",
    "dblclick",
    "drag",
    "dragend",
    "dragenter",
    "dragleave",
    "dragover",
    "dragstart",
    "drop",
    "durationchange",
    "emptied",
    "ended",
    "error",
    "focus",
    "focusin",
    "focusout",
    "formdata",
    "gotpointercapture",
    "input",
    "invalid",
    "keydown",
    "keypress",
    "keyup",
    "load",
    "loadeddata",
    "loadedmetadata",
    "loadstart",
    "lostpointercapture",
    "mousedown",
    "mouseenter",
    "mouseleave",
    "mousemove",
    "mouseout",
    "mouseover",
    "mouseup",
    "pause",
    "play",
    "playing",
    "pointercancel",
    "pointerdown",
    "pointerenter",
    "pointerleave",
    "pointermove",
    "pointerout",
    "pointerover",
    "pointerup",
    "progress",
    "ratechange",
    "reset",
    "resize",
    "scroll",
    "securitypolicyviolation",
    "seeked",
    "seeking",
    "select",
    "selectionchange",
    "selectstart",
    "slotchange",
    "stalled",
    "submit",
    "suspend",
    "timeupdate",
    "toggle",
    "touchcancel",
    "touchend",
    "touchmove",
    "touchstart",
    "transitioncancel",
    "transitionend",
    "transitionrun",
    "transitionstart",
    "volumechange",
    "waiting",
    "webkitanimationend",
    "webkitanimationiteration",
    "webkitanimationstart",
    "webkittransitionend",
    "wheel",
    "DOMContentLoaded",
    "devicemotion",
    "deviceorientation",
    "orientationchange",
    "copy",
    "cut",
    "paste",
    "fullscreenchange",
    "fullscreenerror",
    "pointerlockchange",
    "pointerlockerror",
    "readystatechange",
    "visibilitychange",
];

pub(crate) fn render_view(
    cx: &Ident,
    nodes: &[Node],
    mode: Mode,
    global_class: Option<&TokenTree>,
) -> TokenStream {
    if mode == Mode::Ssr {
        if nodes.is_empty() {
            let span = Span::call_site();
            quote_spanned! {
                span => leptos::Unit
            }
        } else if nodes.len() == 1 {
            root_node_to_tokens_ssr(cx, &nodes[0], global_class)
        } else {
            fragment_to_tokens_ssr(cx, Span::call_site(), nodes, global_class)
        }
    } else if nodes.is_empty() {
        let span = Span::call_site();
        quote_spanned! {
            span => leptos::Unit
        }
    } else if nodes.len() == 1 {
        node_to_tokens(cx, &nodes[0], TagType::Unknown, global_class)
    } else {
        fragment_to_tokens(
            cx,
            Span::call_site(),
            nodes,
            true,
            TagType::Unknown,
            global_class,
        )
    }
}

fn root_node_to_tokens_ssr(
    cx: &Ident,
    node: &Node,
    global_class: Option<&TokenTree>,
) -> TokenStream {
    match node {
        Node::Fragment(fragment) => {
            fragment_to_tokens_ssr(cx, Span::call_site(), &fragment.children, global_class)
        }
        Node::Comment(_) | Node::Doctype(_) | Node::Attribute(_) => quote! {},
        Node::Text(node) => {
            let value = node.value.as_ref();
            quote! {
                leptos::text(#value)
            }
        }
        Node::Block(node) => {
            let value = node.value.as_ref();
            quote! {
                #[allow(unused_braces)]
                #value
            }
        }
        Node::Element(node) => root_element_to_tokens_ssr(cx, node, global_class),
    }
}

fn fragment_to_tokens_ssr(
    cx: &Ident,
    _span: Span,
    nodes: &[Node],
    global_class: Option<&TokenTree>,
) -> TokenStream {
    let nodes = nodes.iter().map(|node| {
        let node = root_node_to_tokens_ssr(cx, node, global_class);
        quote! {
            #node.into_view(#cx)
        }
    });
    quote! {
        {
            leptos::Fragment::lazy(|| vec![
                #(#nodes),*
            ])
        }
    }
}

fn root_element_to_tokens_ssr(
    cx: &Ident,
    node: &NodeElement,
    global_class: Option<&TokenTree>,
) -> TokenStream {
    if is_component_node(node) {
        component_to_tokens(cx, node, global_class)
    } else {
        let mut template = String::new();
        let mut holes = Vec::<TokenStream>::new();
        let mut exprs_for_compiler = Vec::<TokenStream>::new();

        element_to_tokens_ssr(
            cx,
            node,
            &mut template,
            &mut holes,
            &mut exprs_for_compiler,
            true,
            global_class,
        );

        let template = if holes.is_empty() {
            quote! {
            #template
            }
        } else {
            quote! {
            format!(
                #template,
                #(#holes)*
            )
            }
        };

        let tag_name = node.name.to_string();
        let typed_element_name = {
            let camel_cased =
                camel_case_tag_name(&tag_name.replace("svg::", "").replace("math::", ""));
            Ident::new(&camel_cased, node.name.span())
        };
        let typed_element_name = if is_svg_element(&tag_name) {
            quote! { svg::#typed_element_name }
        } else if is_math_ml_element(&tag_name) {
            quote! { math::#typed_element_name }
        } else {
            quote! { #typed_element_name }
        };
        quote! {
        {
            #(#exprs_for_compiler)*
            ::leptos::HtmlElement::from_html(cx, leptos::leptos_dom::#typed_element_name::default(), #template)
        }
        }
    }
}

fn element_to_tokens_ssr(
    cx: &Ident,
    node: &NodeElement,
    template: &mut String,
    holes: &mut Vec<TokenStream>,
    exprs_for_compiler: &mut Vec<TokenStream>,
    is_root: bool,
    global_class: Option<&TokenTree>,
) {
    if is_component_node(node) {
        template.push_str("{}");
        let component = component_to_tokens(cx, node, global_class);
        holes.push(quote! {
          {#component}.into_view(cx).render_to_string(cx),
        })
    } else {
        let tag_name = node
            .name
            .to_string()
            .replace("svg::", "")
            .replace("math::", "");
        template.push('<');
        template.push_str(&tag_name);

        for attr in &node.attributes {
            if let Node::Attribute(attr) = attr {
                attribute_to_tokens_ssr(cx, attr, template, holes, exprs_for_compiler);
            }
        }

        // insert hydration ID
        let hydration_id = if is_root {
            quote! { leptos::HydrationCtx::peek(), }
        } else {
            quote! { leptos::HydrationCtx::id(), }
        };
        match node
            .attributes
            .iter()
            .find(|node| matches!(node, Node::Attribute(attr) if attr.key.to_string() == "id"))
        {
            Some(_) => {
                template.push_str(" leptos-hk=\"_{}\"");
            }
            None => {
                template.push_str(" id=\"_{}\"");
            }
        }
        holes.push(hydration_id);

        set_class_attribute_ssr(cx, node, template, holes, global_class);

        if is_self_closing(node) {
            template.push_str("/>");
        } else {
            template.push('>');
            for child in &node.children {
                match child {
                    Node::Element(child) => element_to_tokens_ssr(
                        cx,
                        child,
                        template,
                        holes,
                        exprs_for_compiler,
                        false,
                        global_class,
                    ),
                    Node::Text(text) => {
                        if let Some(value) = value_to_string(&text.value) {
                            template.push_str(&html_escape::encode_safe(&value));
                        } else {
                            template.push_str("{}");
                            let value = text.value.as_ref();

                            holes.push(quote! {
                              #value.into_view(#cx).render_to_string(#cx),
                            })
                        }
                    }
                    Node::Block(block) => {
                        if let Some(value) = value_to_string(&block.value) {
                            template.push_str(&value);
                        } else {
                            template.push_str("{}");
                            let value = block.value.as_ref();
                            holes.push(quote! {
                              #value.into_view(#cx).render_to_string(#cx),
                            })
                        }
                    }
                    Node::Fragment(_) => todo!(),
                    _ => {}
                }
            }

            template.push_str("</");
            template.push_str(&node.name.to_string());
            template.push('>');
        }
    }
}

fn value_to_string(value: &syn_rsx::NodeValueExpr) -> Option<String> {
    match &value.as_ref() {
        syn::Expr::Lit(lit) => match &lit.lit {
            syn::Lit::Str(s) => Some(s.value()),
            syn::Lit::Char(c) => Some(c.value().to_string()),
            syn::Lit::Int(i) => Some(i.base10_digits().to_string()),
            syn::Lit::Float(f) => Some(f.base10_digits().to_string()),
            _ => None,
        },
        _ => None,
    }
}

fn attribute_to_tokens_ssr(
    cx: &Ident,
    node: &NodeAttribute,
    template: &mut String,
    holes: &mut Vec<TokenStream>,
    exprs_for_compiler: &mut Vec<TokenStream>,
) {
    let name = node.key.to_string();
<<<<<<< HEAD
    if name == "ref" || name == "_ref" || name == "ref_" || name == "node_ref" {
=======
    if name == "ref" || name == "_ref" || name == "node_ref" {
>>>>>>> b0a98d8b
        // ignore refs on SSR
    } else if name.strip_prefix("on:").is_some() {
        let (event_type, handler) = event_from_attribute_node(node, false);
        exprs_for_compiler.push(quote! {
            leptos::ssr_event_listener(#event_type, #handler);
        })
    } else if name.strip_prefix("prop:").is_some() || name.strip_prefix("class:").is_some() {
        // ignore props for SSR
        // ignore classes: we'll handle these separately
    } else {
        let name = name.replacen("attr:", "", 1);

        if name != "class" {
            template.push(' ');

            if let Some(value) = node.value.as_ref() {
                if let Some(value) = value_to_string(value) {
                    template.push_str(&name);
                    template.push_str("=\"");
                    template.push_str(&value);
                    template.push('"');
                } else {
                    template.push_str("{}");
                    let value = value.as_ref();
                    holes.push(quote! {
                        &{#value}.into_attribute(#cx)
                            .as_nameless_value_string()
                            .map(|a| format!("{}=\"{}\"", #name, leptos::escape_attr(&a)))
                            .unwrap_or_default(),
                    })
                }
            }
        }
    }
}

fn set_class_attribute_ssr(
    cx: &Ident,
    node: &NodeElement,
    template: &mut String,
    holes: &mut Vec<TokenStream>,
    global_class: Option<&TokenTree>,
) {
    let static_global_class = match global_class {
        Some(TokenTree::Literal(lit)) => lit.to_string(),
        _ => String::new(),
    };
    let dyn_global_class = match global_class {
        None => None,
        Some(TokenTree::Literal(_)) => None,
        Some(val) => Some(val),
    };
    let static_class_attr = node
        .attributes
        .iter()
        .filter_map(|a| {
            if let Node::Attribute(a) = a {
                if a.key.to_string() == "class" {
                    a.value.as_ref().and_then(value_to_string)
                } else {
                    None
                }
            } else {
                None
            }
        })
        .chain(std::iter::once(static_global_class))
        .filter(|s| !s.is_empty())
        .collect::<Vec<_>>()
        .join(" ");

    let dyn_class_attr = node
        .attributes
        .iter()
        .filter_map(|a| {
            if let Node::Attribute(a) = a {
                if a.key.to_string() == "class" {
                    if a.value.as_ref().and_then(value_to_string).is_some()
                        || fancy_class_name(&a.key.to_string(), cx, a).is_some()
                    {
                        None
                    } else {
                        Some((a.key.span(), &a.value))
                    }
                } else {
                    None
                }
            } else {
                None
            }
        })
        .collect::<Vec<_>>();

    let class_attrs = node
        .attributes
        .iter()
        .filter_map(|node| {
            if let Node::Attribute(node) = node {
                let name = node.key.to_string();
                if name == "class" {
                    return if let Some((_, name, value)) = fancy_class_name(&name, cx, node) {
                        let span = node.key.span();
                        Some((span, name, value))
                    } else {
                        None
                    };
                }
                if name.starts_with("class:") || name.starts_with("class-") {
                    let name = if name.starts_with("class:") {
                        name.replacen("class:", "", 1)
                    } else if name.starts_with("class-") {
                        name.replacen("class-", "", 1)
                    } else {
                        name
                    };
                    let value = node
                        .value
                        .as_ref()
                        .expect("class: attributes need values")
                        .as_ref();
                    let span = node.key.span();
                    Some((span, name, value))
                } else {
                    None
                }
            } else {
                None
            }
        })
        .collect::<Vec<_>>();

    if !static_class_attr.is_empty()
        || !dyn_class_attr.is_empty()
        || !class_attrs.is_empty()
        || dyn_global_class.is_some()
    {
        template.push_str(" class=\"");

        template.push_str(&static_class_attr);

        for (_span, value) in dyn_class_attr {
            if let Some(value) = value {
                template.push_str(" {}");
                let value = value.as_ref();
                holes.push(quote! {
                  &(cx, #value).into_attribute(#cx).as_nameless_value_string()
                    .map(|a| leptos::escape_attr(&a).to_string())
                    .unwrap_or_default(),
                });
            }
        }

        for (_span, name, value) in &class_attrs {
            template.push_str(" {}");
            holes.push(quote! {
              (cx, #value).into_class(#cx).as_value_string(#name),
            });
        }

        if let Some(dyn_global_class) = dyn_global_class {
            template.push_str(" {}");
            holes.push(quote! { #dyn_global_class, });
        }

        template.push('"');
    }
}

fn fragment_to_tokens(
    cx: &Ident,
    _span: Span,
    nodes: &[Node],
    lazy: bool,
    parent_type: TagType,
    global_class: Option<&TokenTree>,
) -> TokenStream {
    let nodes = nodes.iter().map(|node| {
        let node = node_to_tokens(cx, node, parent_type, global_class);

        quote! {
            #node.into_view(#cx)
        }
    });
    if lazy {
        quote! {
            {
                leptos::Fragment::lazy(|| vec![
                    #(#nodes),*
                ])
            }
        }
    } else {
        quote! {
            {
                leptos::Fragment::new(vec![
                    #(#nodes),*
                ])
            }
        }
    }
}

fn node_to_tokens(
    cx: &Ident,
    node: &Node,
    parent_type: TagType,
    global_class: Option<&TokenTree>,
) -> TokenStream {
    match node {
        Node::Fragment(fragment) => fragment_to_tokens(
            cx,
            Span::call_site(),
            &fragment.children,
            true,
            parent_type,
            global_class,
        ),
        Node::Comment(_) | Node::Doctype(_) => quote! {},
        Node::Text(node) => {
            let value = node.value.as_ref();
            quote! {
                leptos::text(#value)
            }
        }
        Node::Block(node) => {
            let value = node.value.as_ref();
            quote! { #value }
        }
        Node::Attribute(node) => attribute_to_tokens(cx, node),
        Node::Element(node) => element_to_tokens(cx, node, parent_type, global_class),
    }
}

fn element_to_tokens(
    cx: &Ident,
    node: &NodeElement,
    mut parent_type: TagType,
    global_class: Option<&TokenTree>,
) -> TokenStream {
    if is_component_node(node) {
        component_to_tokens(cx, node, global_class)
    } else {
        let tag = node.name.to_string();
        let name = if is_custom_element(&tag) {
            let name = node.name.to_string();
            quote! { leptos::leptos_dom::custom(#cx, leptos::leptos_dom::Custom::new(#name)) }
        } else if is_svg_element(&tag) {
            let name = &node.name;
            parent_type = TagType::Svg;
            quote! { leptos::leptos_dom::svg::#name(#cx) }
        } else if is_math_ml_element(&tag) {
            let name = &node.name;
            parent_type = TagType::Math;
            quote! { leptos::leptos_dom::math::#name(#cx) }
        } else if is_ambiguous_element(&tag) {
            let name = &node.name;
            match parent_type {
                TagType::Unknown => {
                    // We decided this warning was too aggressive, but I'll leave it here in case we want it later
                    /* proc_macro_error::emit_warning!(name.span(), "The view macro is assuming this is an HTML element, \
                    but it is ambiguous; if it is an SVG or MathML element, prefix with svg:: or math::"); */
                    quote! {
                        leptos::leptos_dom::#name(#cx)
                    }
                }
                TagType::Html => quote! { leptos::leptos_dom::#name(#cx) },
                TagType::Svg => quote! { leptos::leptos_dom::svg::#name(#cx) },
                TagType::Math => quote! { leptos::leptos_dom::math::#name(#cx) },
            }
        } else {
            let name = &node.name;
            parent_type = TagType::Html;
            quote! { leptos::leptos_dom::#name(#cx) }
        };
        let attrs = node.attributes.iter().filter_map(|node| {
            if let Node::Attribute(node) = node {
                Some(attribute_to_tokens(cx, node))
            } else {
                None
            }
        });
        let global_class_expr = match global_class {
            None => quote! {},
            Some(class) => {
                quote! {
                    .class(#class, true)
                }
            }
        };
        let children = node.children.iter().map(|node| {
            let child = match node {
                Node::Fragment(fragment) => fragment_to_tokens(
                    cx,
                    Span::call_site(),
                    &fragment.children,
                    true,
                    parent_type,
                    global_class,
                ),
                Node::Text(node) => {
                    let value = node.value.as_ref();
                    quote! {
                        #[allow(unused_braces)] #value
                    }
                }
                Node::Block(node) => {
                    let value = node.value.as_ref();
                    quote! {
                        #[allow(unused_braces)] #value
                    }
                }
                Node::Element(node) => element_to_tokens(cx, node, parent_type, global_class),
                Node::Comment(_) | Node::Doctype(_) | Node::Attribute(_) => quote! {},
            };
            quote! {
                .child((#cx, #child))
            }
        });
        quote! {
            #name
                #(#attrs)*
                #global_class_expr
                #(#children)*
        }
    }
}

fn attribute_to_tokens(cx: &Ident, node: &NodeAttribute) -> TokenStream {
    let span = node.key.span();
    let name = node.key.to_string();
    if name == "ref" || name == "_ref" || name == "node_ref" {
        let value = node
            .value
            .as_ref()
            .and_then(|expr| expr_to_ident(expr))
            .expect("'_ref' needs to be passed a variable name");
        let node_ref = quote_spanned! { span => node_ref };

        quote! {
            .#node_ref(#value)
        }
    } else if let Some(name) = name.strip_prefix("on:") {
        let handler = node
            .value
            .as_ref()
            .expect("event listener attributes need a value")
            .as_ref();

        let (name, is_force_undelegated) = parse_event(name);

        let event_type = TYPED_EVENTS
            .iter()
            .find(|e| **e == name)
            .copied()
            .unwrap_or("Custom");
        let is_custom = event_type == "Custom";
        let event_type = event_type
            .parse::<TokenStream>()
            .expect("couldn't parse event name");

        let event_type = if is_custom {
            quote! { Custom::new(#name) }
        } else {
            event_type
        };

        let event_name_ident = match &node.key {
            NodeName::Punctuated(parts) => {
                if parts.len() >= 2 {
                    Some(&parts[1])
                } else {
                    None
                }
            }
            _ => unreachable!(),
        };
        let undelegated_ident = match &node.key {
            NodeName::Punctuated(parts) => parts.last().and_then(|last| {
                if last == "undelegated" {
                    Some(last)
                } else {
                    None
                }
            }),
            _ => unreachable!(),
        };
        let on = match &node.key {
            NodeName::Punctuated(parts) => &parts[0],
            _ => unreachable!(),
        };
        let on = {
            let span = on.span();
            quote_spanned! {
                span => .on
            }
        };
        let event_type = if is_custom {
            event_type
        } else if let Some(ev_name) = event_name_ident {
            let span = ev_name.span();
            quote_spanned! {
                span => #ev_name
            }
        } else {
            event_type
        };

        let event_type = if is_force_undelegated {
            let undelegated = if let Some(undelegated) = undelegated_ident {
                let span = undelegated.span();
                quote_spanned! {
                    span => #undelegated
                }
            } else {
                quote! { undelegated }
            };
            quote! { ::leptos::ev::#undelegated(::leptos::ev::#event_type) }
        } else {
            quote! { ::leptos::ev::#event_type }
        };

        quote! {
            #on(#event_type, #handler)
        }
    } else if let Some(name) = name.strip_prefix("prop:") {
        let value = node
            .value
            .as_ref()
            .expect("prop: attributes need a value")
            .as_ref();
        let prop = match &node.key {
            NodeName::Punctuated(parts) => &parts[0],
            _ => unreachable!(),
        };
        let prop = {
            let span = prop.span();
            quote_spanned! {
                span => .prop
            }
        };
        quote! {
            #prop(#name, (#cx, #[allow(unused_braces)] #value))
        }
    } else if let Some(name) = name.strip_prefix("class:") {
        let value = node
            .value
            .as_ref()
            .expect("class: attributes need a value")
            .as_ref();
        let class = match &node.key {
            NodeName::Punctuated(parts) => &parts[0],
            _ => unreachable!(),
        };
        let class = {
            let span = class.span();
            quote_spanned! {
                span => .class
            }
        };
        quote! {
            #class(#name, (#cx, #[allow(unused_braces)] #value))
        }
    } else {
        let name = name.replacen("attr:", "", 1);

        if let Some((fancy, _, _)) = fancy_class_name(&name, cx, node) {
            return fancy;
        }

        // all other attributes
        let value = match node.value.as_ref() {
            Some(value) => {
                let value = value.as_ref();

                quote! { #value }
            }
            None => quote_spanned! { span => "" },
        };
        let attr = match &node.key {
            NodeName::Punctuated(parts) => Some(&parts[0]),
            _ => None,
        };
        let attr = if let Some(attr) = attr {
            let span = attr.span();
            quote_spanned! {
                span => .attr
            }
        } else {
            quote! {
                .attr
            }
        };
        quote! {
            #attr(#name, (#cx, #value))
        }
    }
}

fn component_to_tokens(
    cx: &Ident,
    node: &NodeElement,
    global_class: Option<&TokenTree>,
) -> TokenStream {
    let name = &node.name;
    let component_name = ident_from_tag_name(&node.name);
    let span = node.name.span();
    let component_props_name = format_ident!("{component_name}Props");

    let attrs = node.attributes.iter().filter_map(|node| {
        if let Node::Attribute(node) = node {
            Some(node)
        } else {
            None
        }
    });

    let props = attrs
        .clone()
        .filter(|attr| {
            !attr.key.to_string().starts_with("clone:") && !attr.key.to_string().starts_with("on:")
        })
        .map(|attr| {
            let name = &attr.key;

            let value = attr
                .value
                .as_ref()
                .map(|v| {
                    let v = v.as_ref();
                    quote! { #v }
                })
                .unwrap_or_else(|| quote! { #name });

            quote! {
                .#name(#[allow(unused_braces)] #value)
            }
        });

    let items_to_clone = attrs
        .clone()
        .filter(|attr| attr.key.to_string().starts_with("clone:"))
        .map(|attr| {
            let ident = attr
                .key
                .to_string()
                .strip_prefix("clone:")
                .unwrap()
                .to_owned();

            format_ident!("{ident}", span = attr.key.span())
        })
        .collect::<Vec<_>>();

    let events = attrs
        .filter(|attr| attr.key.to_string().starts_with("on:"))
        .map(|attr| {
            let (event_type, handler) = event_from_attribute_node(attr, true);

            quote! {
                .on(#event_type, #handler)
            }
        })
        .collect::<Vec<_>>();

    let children = if node.children.is_empty() {
        quote! {}
    } else {
        let children = fragment_to_tokens(
            cx,
            span,
            &node.children,
            true,
            TagType::Unknown,
            global_class,
        );

        let clonables = items_to_clone
            .iter()
            .map(|ident| quote! { let #ident = #ident.clone(); });

        quote! {
            .children({
                #(#clonables)*

                Box::new(move |#cx| #children)
            })
        }
    };

    let component = quote! {
        #name(
            #cx,
            #component_props_name::builder()
                #(#props)*
                #children
                .build()
        )
    };

    if events.is_empty() {
        component
    } else {
        quote! {
            #component.into_view(#cx)
            #(#events)*
        }
    }
}

fn event_from_attribute_node(
    attr: &NodeAttribute,
    force_undelegated: bool,
) -> (TokenStream, &Expr) {
    let event_name = attr.key.to_string().strip_prefix("on:").unwrap().to_owned();

    let handler = attr
        .value
        .as_ref()
        .expect("event listener attributes need a value")
        .as_ref();

    #[allow(unused_variables)]
    let (name, name_undelegated) = parse_event(&event_name);

    let event_type = TYPED_EVENTS
        .iter()
        .find(|e| **e == name)
        .copied()
        .unwrap_or("Custom");
    let event_type = event_type
        .parse::<TokenStream>()
        .expect("couldn't parse event name");

    let event_type = if force_undelegated || name_undelegated {
        quote! { ::leptos::ev::undelegated(::leptos::ev::#event_type) }
    } else {
        quote! { ::leptos::ev::#event_type }
    };
    (event_type, handler)
}

fn ident_from_tag_name(tag_name: &NodeName) -> Ident {
    match tag_name {
        NodeName::Path(path) => path
            .path
            .segments
            .iter()
            .last()
            .map(|segment| segment.ident.clone())
            .expect("element needs to have a name"),
        NodeName::Block(_) => {
            let span = tag_name.span();
            proc_macro_error::emit_error!(span, "blocks not allowed in tag-name position");
            Ident::new("", span)
        }
        _ => Ident::new(
            &tag_name.to_string().replace(['-', ':'], "_"),
            tag_name.span(),
        ),
    }
}

fn expr_to_ident(expr: &syn::Expr) -> Option<&ExprPath> {
    match expr {
        syn::Expr::Block(block) => block.block.stmts.last().and_then(|stmt| {
            if let syn::Stmt::Expr(expr) = stmt {
                expr_to_ident(expr)
            } else {
                None
            }
        }),
        syn::Expr::Path(path) => Some(path),
        _ => None,
    }
}

fn is_custom_element(tag: &str) -> bool {
    tag.contains('-')
}

fn is_self_closing(node: &NodeElement) -> bool {
    // self-closing tags
    // https://developer.mozilla.org/en-US/docs/Glossary/Empty_element
    matches!(
        node.name.to_string().as_str(),
        "area"
            | "base"
            | "br"
            | "col"
            | "embed"
            | "hr"
            | "img"
            | "input"
            | "link"
            | "meta"
            | "param"
            | "source"
            | "track"
            | "wbr"
    )
}

fn camel_case_tag_name(tag_name: &str) -> String {
    let mut chars = tag_name.chars();
    let first = chars.next();
    let underscore = if tag_name == "option" || tag_name == "use" {
        "_"
    } else {
        ""
    };
    first
        .map(|f| f.to_ascii_uppercase())
        .into_iter()
        .chain(chars)
        .collect::<String>()
        + underscore
}

fn is_svg_element(tag: &str) -> bool {
    matches!(
        tag,
        "animate"
            | "animateMotion"
            | "animateTransform"
            | "circle"
            | "clipPath"
            | "defs"
            | "desc"
            | "discard"
            | "ellipse"
            | "feBlend"
            | "feColorMatrix"
            | "feComponentTransfer"
            | "feComposite"
            | "feConvolveMatrix"
            | "feDiffuseLighting"
            | "feDisplacementMap"
            | "feDistantLight"
            | "feDropShadow"
            | "feFlood"
            | "feFuncA"
            | "feFuncB"
            | "feFuncG"
            | "feFuncR"
            | "feGaussianBlur"
            | "feImage"
            | "feMerge"
            | "feMergeNode"
            | "feMorphology"
            | "feOffset"
            | "fePointLight"
            | "feSpecularLighting"
            | "feSpotLight"
            | "feTile"
            | "feTurbulence"
            | "filter"
            | "foreignObject"
            | "g"
            | "hatch"
            | "hatchpath"
            | "image"
            | "line"
            | "linearGradient"
            | "marker"
            | "mask"
            | "metadata"
            | "mpath"
            | "path"
            | "pattern"
            | "polygon"
            | "polyline"
            | "radialGradient"
            | "rect"
            | "set"
            | "stop"
            | "svg"
            | "switch"
            | "symbol"
            | "text"
            | "textPath"
            | "tspan"
            | "use"
            | "use_"
            | "view"
    )
}

fn is_math_ml_element(tag: &str) -> bool {
    matches!(
        tag,
        "math"
            | "mi"
            | "mn"
            | "mo"
            | "ms"
            | "mspace"
            | "mtext"
            | "menclose"
            | "merror"
            | "mfenced"
            | "mfrac"
            | "mpadded"
            | "mphantom"
            | "mroot"
            | "mrow"
            | "msqrt"
            | "mstyle"
            | "mmultiscripts"
            | "mover"
            | "mprescripts"
            | "msub"
            | "msubsup"
            | "msup"
            | "munder"
            | "munderover"
            | "mtable"
            | "mtd"
            | "mtr"
            | "maction"
            | "annotation"
            | "semantics"
    )
}

fn is_ambiguous_element(tag: &str) -> bool {
    tag == "a" || tag == "script"
}

fn parse_event(event_name: &str) -> (&str, bool) {
    if let Some(event_name) = event_name.strip_suffix(":undelegated") {
        (event_name, true)
    } else {
        (event_name, false)
    }
}

fn fancy_class_name<'a>(
    name: &str,
    cx: &Ident,
    node: &'a NodeAttribute,
) -> Option<(TokenStream, String, &'a Expr)> {
    // special case for complex class names:
    // e.g., Tailwind `class=("mt-[calc(100vh_-_3rem)]", true)`
    if name == "class" {
        if let Some(expr) = node.value.as_ref() {
            if let syn::Expr::Tuple(tuple) = expr.as_ref() {
                if tuple.elems.len() == 2 {
                    let span = node.key.span();
                    let class = quote_spanned! {
                        span => .class
                    };
                    let class_name = &tuple.elems[0];
                    let class_name = if let Expr::Lit(ExprLit {
                        lit: Lit::Str(s), ..
                    }) = class_name
                    {
                        s.value()
                    } else {
                        proc_macro_error::emit_error!(
                            class_name.span(),
                            "class name must be a string literal"
                        );
                        Default::default()
                    };
                    let value = &tuple.elems[1];
                    return Some((
                        quote! {
                            #class(#class_name, (#cx, #value))
                        },
                        class_name,
                        value,
                    ));
                } else {
                    proc_macro_error::emit_error!(
                        tuple.span(),
                        "class tuples must have two elements."
                    )
                }
            }
        }
    }
    None
}<|MERGE_RESOLUTION|>--- conflicted
+++ resolved
@@ -405,11 +405,7 @@
     exprs_for_compiler: &mut Vec<TokenStream>,
 ) {
     let name = node.key.to_string();
-<<<<<<< HEAD
     if name == "ref" || name == "_ref" || name == "ref_" || name == "node_ref" {
-=======
-    if name == "ref" || name == "_ref" || name == "node_ref" {
->>>>>>> b0a98d8b
         // ignore refs on SSR
     } else if name.strip_prefix("on:").is_some() {
         let (event_type, handler) = event_from_attribute_node(node, false);
@@ -740,7 +736,7 @@
 fn attribute_to_tokens(cx: &Ident, node: &NodeAttribute) -> TokenStream {
     let span = node.key.span();
     let name = node.key.to_string();
-    if name == "ref" || name == "_ref" || name == "node_ref" {
+    if name == "ref" || name == "_ref" || name == "ref_" || name == "node_ref" {
         let value = node
             .value
             .as_ref()
