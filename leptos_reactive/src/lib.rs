--- conflicted
+++ resolved
@@ -106,52 +106,9 @@
 pub use stored_value::*;
 pub use suspense::*;
 
-<<<<<<< HEAD
-#[doc(hidden)]
-#[macro_export]
-macro_rules! debug_warn {
-    ($($x:tt)*) => {
-        {
-            #[cfg(debug_assertions)]
-=======
-/// Trait implemented for all signal types which you can `get` a value
-/// from, such as [`ReadSignal`],
-/// [`Memo`], etc., which allows getting the inner value without
-/// subscribing to the current scope.
-pub trait UntrackedGettableSignal<T> {
-    /// Gets the signal's value without creating a dependency on the
-    /// current scope.
-    fn get_untracked(&self) -> T
-    where
-        T: Clone;
-
-    /// Runs the provided closure with a reference to the current
-    /// value without creating a dependency on the current scope.
-    fn with_untracked<O>(&self, f: impl FnOnce(&T) -> O) -> O;
-}
-
-/// Trait implemented for all signal types which you can `set` the inner
-/// value, such as [`WriteSignal`] and [`RwSignal`], which allows setting
-/// the inner value without causing effects which depend on the signal
-/// from being run.
-pub trait UntrackedSettableSignal<T> {
-    /// Sets the signal's value without notifying dependents.
-    fn set_untracked(&self, new_value: T);
-
-    /// Runs the provided closure with a mutable reference to the current
-    /// value without notifying dependents.
-    fn update_untracked(&self, f: impl FnOnce(&mut T));
-
-    /// Runs the provided closure with a mutable reference to the current
-    /// value without notifying dependents and returns
-    /// the value the closure returned.
-    fn update_returning_untracked<U>(&self, f: impl FnOnce(&mut T) -> U) -> Option<U>;
-}
-
 mod macros {
     macro_rules! debug_warn {
         ($($x:tt)*) => {
->>>>>>> ca9419b5
             {
                 #[cfg(debug_assertions)]
                 {
