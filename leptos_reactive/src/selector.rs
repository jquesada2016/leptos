--- conflicted
+++ resolved
@@ -1,16 +1,8 @@
 #![forbid(unsafe_code)]
 use crate::{
-<<<<<<< HEAD
     create_isomorphic_effect, create_signal, ReadSignal, Scope, SignalUpdate, WriteSignal,
 };
 use std::{cell::RefCell, collections::HashMap, fmt::Debug, hash::Hash, rc::Rc};
-=======
-    create_isomorphic_effect, create_signal, ReadSignal, Scope, WriteSignal,
-};
-use std::{
-    cell::RefCell, collections::HashMap, fmt::Debug, hash::Hash, rc::Rc,
-};
->>>>>>> 91f6d9a4
 
 /// Creates a conditional signal that only notifies subscribers when a change
 /// in the source signal’s value changes whether it is equal to the key value
@@ -30,21 +22,12 @@
 /// let total_notifications = Rc::new(RefCell::new(0));
 /// let not = Rc::clone(&total_notifications);
 /// create_isomorphic_effect(cx, {
-<<<<<<< HEAD
-///   let is_selected = is_selected.clone();
-///   move |_| {
-///     if is_selected(5) {
-///       *not.borrow_mut() += 1;
-///     }
-///   }
-=======
 ///     let is_selected = is_selected.clone();
 ///     move |_| {
 ///         if is_selected(5) {
 ///             *not.borrow_mut() += 1;
 ///         }
 ///     }
->>>>>>> 91f6d9a4
 /// });
 ///
 /// assert_eq!(is_selected(5), false);
