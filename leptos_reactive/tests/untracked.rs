#[cfg(not(feature = "stable"))]
use leptos_reactive::{
<<<<<<< HEAD
    create_isomorphic_effect, create_runtime, create_scope, create_signal, signal_prelude::*,
    SignalGetUntracked, SignalSetUntrack,
=======
    create_isomorphic_effect, create_runtime, create_scope, create_signal,
    UntrackedGettableSignal, UntrackedSettableSignal,
>>>>>>> 91f6d9a4
};

#[cfg(not(feature = "stable"))]
#[test]
fn untracked_set_doesnt_trigger_effect() {
    use std::{cell::RefCell, rc::Rc};

    create_scope(create_runtime(), |cx| {
        let (a, set_a) = create_signal(cx, -1);

        // simulate an arbitrary side effect
        let b = Rc::new(RefCell::new(String::new()));

        create_isomorphic_effect(cx, {
            let b = b.clone();
            move |_| {
                let formatted = format!("Value is {}", a());
                *b.borrow_mut() = formatted;
            }
        });

        assert_eq!(b.borrow().as_str(), "Value is -1");

        set_a.set(1);

        assert_eq!(b.borrow().as_str(), "Value is 1");

        set_a.set_untracked(-1);

        assert_eq!(b.borrow().as_str(), "Value is 1");
    })
    .dispose()
}

#[cfg(not(feature = "stable"))]
#[test]
fn untracked_get_doesnt_trigger_effect() {
    use std::{cell::RefCell, rc::Rc};

    create_scope(create_runtime(), |cx| {
        let (a, set_a) = create_signal(cx, -1);
        let (a2, set_a2) = create_signal(cx, 1);

        // simulate an arbitrary side effect
        let b = Rc::new(RefCell::new(String::new()));

        create_isomorphic_effect(cx, {
            let b = b.clone();
            move |_| {
                let formatted =
                    format!("Values are {} and {}", a(), a2.get_untracked());
                *b.borrow_mut() = formatted;
            }
        });

        assert_eq!(b.borrow().as_str(), "Values are -1 and 1");

        set_a.set(1);

        assert_eq!(b.borrow().as_str(), "Values are 1 and 1");

        set_a.set_untracked(-1);

        assert_eq!(b.borrow().as_str(), "Values are 1 and 1");

        set_a2.set(-1);

        assert_eq!(b.borrow().as_str(), "Values are 1 and 1");

        set_a.set(-1);

        assert_eq!(b.borrow().as_str(), "Values are -1 and -1");
    })
    .dispose()
}<|MERGE_RESOLUTION|>--- conflicted
+++ resolved
@@ -1,12 +1,7 @@
 #[cfg(not(feature = "stable"))]
 use leptos_reactive::{
-<<<<<<< HEAD
     create_isomorphic_effect, create_runtime, create_scope, create_signal, signal_prelude::*,
     SignalGetUntracked, SignalSetUntrack,
-=======
-    create_isomorphic_effect, create_runtime, create_scope, create_signal,
-    UntrackedGettableSignal, UntrackedSettableSignal,
->>>>>>> 91f6d9a4
 };
 
 #[cfg(not(feature = "stable"))]
