--- conflicted
+++ resolved
@@ -1,10 +1,6 @@
 use crate::{ServerFn, ServerFnError};
 use leptos_reactive::{
-<<<<<<< HEAD
     create_rw_signal, signal_prelude::*, spawn_local, store_value, ReadSignal, RwSignal, Scope,
-=======
-    create_rw_signal, spawn_local, store_value, ReadSignal, RwSignal, Scope,
->>>>>>> 91f6d9a4
     StoredValue,
 };
 use std::{future::Future, pin::Pin, rc::Rc};
